--- conflicted
+++ resolved
@@ -4,7 +4,6 @@
 > The best modules are where interface is much simpler than implementation.  
 > **By: John Ousterhout**
 
-<<<<<<< HEAD
 ## UFile 对象存储基本概念
 在对象存储系统中，存储空间（Bucket）是文件（File）的组织管理单位，文件（File）是存储空间的逻辑存储单元。对于每个账号，该账号里存放的每个文件都有唯一的一对存储空间（Bucket）与键（Key）作为标识。我们可以把 Bucket 理解成一类文件的集合，Key 理解成文件名。由于每个 Bucket 需要配置和权限不同，每个账户里面会有多个 Bucket。在 UFile 里面，Bucket 主要分为公有和私有两种，公有 Bucket 里面的文件可以对任何人开放，私有 Bucket 需要配置对应访问签名才能访问。
 
@@ -55,99 +54,34 @@
 ```go
 import ufsdk "github.com/ufilesdk-dev/ufile-gosdk"
 config, err := ufsdk.LoadConfig(configFile)
-=======
-Table of Contents
-=================
-
-* [概述](#概述)
-	* [US3 对象存储基本概念](#US3%20对象存储基本概念)
-	* [签名](#签名)
-* [快速使用](#快速使用)
-    * [下载安装](#下载安装)
-		* [环境要求](#环境要求)
-      	* [SDK下载](#SDK下载)
-      	* [配置文件](#配置文件)
-    * [执行测试](#执行测试)
-* [示例代码](#示例代码)
-	* [存储空间管理](#存储空间管理)
-	* [对象/文件管理](#对象/文件管理)
-        * [普通上传](#普通上传)
-        * [表单上传](#表单上传)
-        * [秒传](#秒传)
-		* [流式上传](#流式上传)
-        * [分片上传](#分片上传)
-		* [上传回调](#上传回调)
-        * [文件下载](#文件下载)
-        * [查询文件基本信息](#查询文件基本信息)
-        * [删除文件](#删除文件)
-        * [文件解冻](#文件解冻)
-        * [文件存储类型转换](#文件存储类型转换)
-        * [比较本地文件和远程文件etag](#比较本地文件和远程文件etag)
-        * [文件拷贝](#文件拷贝)
-        * [文件重命名](#文件重命名)
-		* [前缀列表查询](#前缀列表查询)
-        * [获取目录文件列表](#获取目录文件列表)
-* [文档说明](#文档说明)
-* [联系我们](#联系我们)
-
-# 概述
-
-## US3 对象存储基本概念
-
-在对象存储系统中，存储空间（Bucket）是文件（File）的组织管理单位，文件（File）是存储空间的逻辑存储单元。对于每个账号，该账号里存放的每个文件都有唯一的一对存储空间（Bucket）与键（Key）作为标识。我们可以把 Bucket 理解成一类文件的集合，Key 理解成文件名。由于每个 Bucket 需要配置和权限不同，每个账户里面会有多个 Bucket。在 US3 里面，Bucket 主要分为公有和私有两种，公有 Bucket 里面的文件可以对任何人开放，私有 Bucket 需要配置对应访问签名才能访问。
-
-## 签名 
-
-本 SDK 接口是基于 HTTP 的，为了连接的安全性，US3 使用 HMAC SHA1 对每个连接进行签名校验。使用本 SDK 可以忽略签名相关的算法过程，只要把公私钥写入到配置文件里面，读取并传给 UFileRequest 里面的 New 方法即可。签名相关的算法与详细实现请见 [Auth 模块](https://github.com/ufilesdk-dev/ufile-gosdk/blob/master/auth.go)
-
-# 快速使用
-
-## 下载安装
-
-### 环境要求
-
-- Golanng 版本 (待校验)
-
-### SDK下载
-
-- 快速安装：go get [github.com/ufilesdk-dev/ufile-gosdk](http://github.com/ufilesdk-dev/ufile-gosdk)
-- [历史版本下载](https://github.com/ufilesdk-dev/ufile-gosdk/releases)
-
-### 配置文件
-
-- 进入目录 [github.com/ufilesdk-dev/ufile-gosdk](http://github.com/ufilesdk-dev/ufile-gosdk) 下，按说明填写 config.json
-
-```JSON
-{
-    "说明1":"管理 bucket 创建和删除必须要公私钥(见 https://console.ucloud.cn/uapi/apikey)，如果只做文件上传和下载用 TOEKN (见 https://console.ucloud.cn/ufile/token)就够了，为了安全，强烈建议只使用 TOKEN 做文件管理",
-    "public_key":"",
-    "private_key":"",
-
-    "说明2":"以下两个参数是用来管理文件用的。对应的是 file.go 里面的接口，file_host 是不带 bucket 名字的。比如：北京地域的host填cn-bj.ufileos.com，而不是填 bucketname.cn-bj.ufileos.com。若为自定义域名，请直接带上 http 开头的 URL。如：http://example.com",
-    "bucket_name":"",
-    "file_host":"",
-
-    "说明3":"verifyUploadMD5 用于数据完整性校验，默认不开启，若要开启请置为true",
-    "verifyUploadMD5": false
-}
-```
-
-> 密钥可以在控制台中 [API 产品 - API 密钥](https://console.ucloud.cn/uapi/apikey)，点击显示 API 密钥获取。将 public_key 和 private_key 分别赋值给相关变量后，SDK即可通过此密钥完成鉴权。请妥善保管好 API 密钥，避免泄露。
-> token（令牌）是针对指定bucket授权的一对公私钥。可通过token进行授权bucket的权限控制和管理。可以在控制台中[对象存储US3-令牌管理](https://console.ucloud.cn/ufile/token)，点击创建令牌获取。
-
-### 运行demo
-
-- 目录 [github.com/ufilesdk-dev/ufile-gosdk](http://github.com/ufilesdk-dev/ufile-gosdk) 下执行`go run demo.go`
-
-### 导入使用
-
-在您的项目代码中，使用`import ufsdk "github.com/ufilesdk-dev/ufile-gosdk"`引入US3 Go SDK的包
-
-# 示例代码
-
-## 存储空间管理
-
-### 创建存储空间
+if err != nil {
+    panic(err.Error())
+}
+err = req.IOPut(f, "KeyName", "")
+f.Close()
+if err != nil {
+    log.Fatalf("%s\n", req.DumpResponse(true))
+}
+
+// 流式上传大文件
+f1, err := os.Open("FilePath1")
+if err != nil {
+    panic(err.Error())
+}
+err = req.IOMutipartAsyncUpload(f1, "KeyName", "")
+f1.Close()
+if err != nil {
+    log.Fatalf("%s\n", req.DumpResponse(true))
+}
+```
+
+[回到目录](#table-of-contents)
+
+
+<a name="分片上传"></a>
+### 分片上传
+
+- demo程序
 
 ```go
 // 加载配置，创建请求
@@ -155,20 +89,23 @@
 if err != nil {
 	panic(err.Error())
 }
-req, err := ufsdk.NewBucketRequest(config, nil)
-if err != nil {
-	panic(err.Error())
-}
-
-bucketRet, err := req.CreateBucket("BucketName", "Region", "BucketType", "ProjectId")
-if err != nil {
-	log.Fataf("创建 bucket 出错，错误信息为：%s\n", err.Error())
+req, err := ufsdk.NewFileRequest(config, nil)
+if err != nil {
+	panic(err.Error())
+}
+
+err = req.MPut("FilePath", "KeyName", "MimeType")
+if err != nil {
+	log.Println("DumpResponse：", string(req.DumpResponse(true)))
 }
 ```
 
 [回到目录](#table-of-contents)
 
-### 获取存储空间信息
+<a name="上传回调"></a>
+### 上传回调
+
+- demo程序
 
 ```go
 // 加载配置，创建请求
@@ -176,21 +113,37 @@
 if err != nil {
 	panic(err.Error())
 }
-req, err := ufsdk.NewBucketRequest(config, nil)
-if err != nil {
-	panic(err.Error())
-}
-
-bucketList, err := req.DescribeBucket("BucketName", Offset, Limit, "ProjectId")
-if err != nil {
-	log.Println("获取 bucket 信息出错，错误信息为：", err.Error())
+req, err := ufsdk.NewFileRequest(config, nil)
+if err != nil {
+	panic(err.Error())
+}
+
+// 同步分片上传回调
+err = req.MPutWithPolicy("FilePath", "KeyName", "MimeType", "Policy")
+if err != nil {
+	log.Println("DumpResponse：", string(req.DumpResponse(true)))
+}
+
+// 异步分片上传回调
+err = req.AsyncMPutWithPolicy("FilePath", "KeyName", "MimeType", "Policy")
+if err != nil {
+	log.Println("DumpResponse：", string(req.DumpResponse(true)))
+}
+
+// 异步分片并发上传回调
+jobs := 20 // 并发数为 20
+err = req.AsyncUploadWithPolicy("FilePath", "KeyName", "MimeType", jobs, "Policy")
+if err != nil {
+	log.Println("DumpResponse：", string(req.DumpResponse(true)))
 }
 ```
 
 [回到目录](#table-of-contents)
 
-### 更新存储空间访问类型
-
+<a name="文件下载"></a>
+### 文件下载
+
+- demo程序
 
 ```go
 // 加载配置，创建请求
@@ -198,153 +151,22 @@
 if err != nil {
 	panic(err.Error())
 }
-req, err := ufsdk.NewBucketRequest(config, nil)
-if err != nil {
-	panic(err.Error())
-}
-
-bucketRet, err = req.UpdateBucket("BucketName", "BucketType", "ProjectId")
-if err != nil {
-	log.Println("更新 bucket 信息失败，错误信息为：", err.Error())
-}
-```
-
-[回到目录](#table-of-contents)
-
-### 删除存储空间
-
-```go
-// 加载配置，创建请求
-config, err := ufsdk.LoadConfig("config.json")
-if err != nil {
-	panic(err.Error())
-}
-req, err := ufsdk.NewBucketRequest(config, nil)
-if err != nil {
-	panic(err.Error())
-}
-
-bucketRet, err = req.DeleteBucket("BucketName", "ProjectId")
-if err != nil {
-	log.Fataf("删除 bucket 失败，错误信息为：", err.Error())
-}
-```
-
-[回到目录](#table-of-contents)
-
-<a name="对象/文件管理"></a>
-## 对象/文件管理
-
-<a name="普通上传"></a>
-### 普通上传
-
-- demo程序
-
-```go
-// 加载配置，创建请求
-config, err := ufsdk.LoadConfig("config.json")
-if err != nil {
-	panic(err.Error())
-}
-req, err := ufsdk.NewFileRequest(config, nil)
-if err != nil {
-	panic(err.Error())
-}
-
-err = req.PutFile("FilePath", "KeyName", "MimeType")
-if err != nil {
-	log.Println("DumpResponse：", string(req.DumpResponse(true)))
-}
-```
-
-[回到目录](#table-of-contents)
-
-<a name="表单上传"></a>
-### 表单上传
-
-- demo程序
-
-```go
-// 加载配置，创建请求
-config, err := ufsdk.LoadConfig("config.json")
-if err != nil {
-	panic(err.Error())
-}
-req, err := ufsdk.NewFileRequest(config, nil)
-if err != nil {
-	panic(err.Error())
-}
-
-err = req.PostFile("FilePath", "KeyName", "MimeType")
-if err != nil {
-	log.Println("DumpResponse：", string(req.DumpResponse(true)))
-}
-```
-
-[回到目录](#table-of-contents)
-
-<a name="秒传"></a>
-### 秒传
-
-- demo程序
-
-```go
-// 加载配置，创建请求
-config, err := ufsdk.LoadConfig("config.json")
-if err != nil {
-	panic(err.Error())
-}
-req, err := ufsdk.NewFileRequest(config, nil)
-if err != nil {
-	panic(err.Error())
-}
-
-err = req.UploadHit("FilePath", "KeyName")
-if err != nil {
-	log.Println("DumpResponse：", string(req.DumpResponse(true)))
-}
-```
-
-[回到目录](#table-of-contents)
-
-<a name="流式上传"></a>
-### 流式上传
-
-- demo程序
-
-```go
-if err != nil {
-    log.Fatal(err.Error())
-}
-req, err := ufsdk.NewFileRequest(config, nil)
-if err != nil {
-    log.Fatal(err.Error())
-}
-// 流式上传本地小文件
-f, err := os.Open("FilePath")
->>>>>>> 8873aed4
-if err != nil {
-    panic(err.Error())
-}
-err = req.IOPut(f, "KeyName", "")
-f.Close()
-if err != nil {
-    log.Fatalf("%s\n", req.DumpResponse(true))
-}
-
-// 流式上传大文件
-f1, err := os.Open("FilePath1")
-if err != nil {
-    panic(err.Error())
-}
-err = req.IOMutipartAsyncUpload(f1, "KeyName", "")
-f1.Close()
-if err != nil {
-    log.Fatalf("%s\n", req.DumpResponse(true))
-}
-```
-
-<<<<<<< HEAD
+req, err := ufsdk.NewFileRequest(config, nil)
+if err != nil {
+	panic(err.Error())
+}
+// 普通下载
+err = req.Download("DownLoadURL")
+if err != nil {
+	log.Println("DumpResponse：", string(req.DumpResponse(true)))
+}
+// 流式下载
+err = req.Download("buffer", "KeyName")
+if err != nil {
+	log.Println("DumpResponse：", string(req.DumpResponse(true)))
+}
+```
+
 ## 客户端加密
 用户需先在配置文件中提供密钥，密钥位数限定16,24或32，分别对应AES-128，AES-192或AES-256算法，配置文件参考[example/config.json.example](/example/config.json.example)
 
@@ -373,317 +195,8 @@
 ## 文档说明
 本 SDK 使用 [godoc](https://blog.golang.org/godoc-documenting-go-code) 约定的方法对每个 export 出来的接口进行注释。
 你可以直接访问生成好的[在线文档](https://godoc.org/github.com/ufilesdk-dev/ufile-gosdk)。  
-=======
-[回到目录](#table-of-contents)
-
-
-<a name="分片上传"></a>
-### 分片上传
-
-- demo程序
-
-```go
-// 加载配置，创建请求
-config, err := ufsdk.LoadConfig("config.json")
-if err != nil {
-	panic(err.Error())
-}
-req, err := ufsdk.NewFileRequest(config, nil)
-if err != nil {
-	panic(err.Error())
-}
-
-err = req.MPut("FilePath", "KeyName", "MimeType")
-if err != nil {
-	log.Println("DumpResponse：", string(req.DumpResponse(true)))
-}
-```
-
-[回到目录](#table-of-contents)
-
-<a name="上传回调"></a>
-### 上传回调
-
-- demo程序
-
-```go
-// 加载配置，创建请求
-config, err := ufsdk.LoadConfig("config.json")
-if err != nil {
-	panic(err.Error())
-}
-req, err := ufsdk.NewFileRequest(config, nil)
-if err != nil {
-	panic(err.Error())
-}
-
-// 同步分片上传回调
-err = req.MPutWithPolicy("FilePath", "KeyName", "MimeType", "Policy")
-if err != nil {
-	log.Println("DumpResponse：", string(req.DumpResponse(true)))
-}
-
-// 异步分片上传回调
-err = req.AsyncMPutWithPolicy("FilePath", "KeyName", "MimeType", "Policy")
-if err != nil {
-	log.Println("DumpResponse：", string(req.DumpResponse(true)))
-}
-
-// 异步分片并发上传回调
-jobs := 20 // 并发数为 20
-err = req.AsyncUploadWithPolicy("FilePath", "KeyName", "MimeType", jobs, "Policy")
-if err != nil {
-	log.Println("DumpResponse：", string(req.DumpResponse(true)))
-}
-```
-
-[回到目录](#table-of-contents)
-
-<a name="文件下载"></a>
-### 文件下载
-
-- demo程序
-
-```go
-// 加载配置，创建请求
-config, err := ufsdk.LoadConfig("config.json")
-if err != nil {
-	panic(err.Error())
-}
-req, err := ufsdk.NewFileRequest(config, nil)
-if err != nil {
-	panic(err.Error())
-}
-// 普通下载
-err = req.Download("DownLoadURL")
-if err != nil {
-	log.Println("DumpResponse：", string(req.DumpResponse(true)))
-}
-// 流式下载
-err = req.Download("buffer", "KeyName")
-if err != nil {
-	log.Println("DumpResponse：", string(req.DumpResponse(true)))
-}
-```
-
-[回到目录](#table-of-contents)
-
-
-<a name="查询文件基本信息"></a>
-### 查询文件基本信息
-
-- demo程序
-
-```go
-config, err := ufsdk.LoadConfig("config.json")
-if err != nil {
-	panic(err.Error())
-}
-req, err := ufsdk.NewFileRequest(config, nil)
-if err != nil {
-	panic(err.Error())
-}
-err = req.HeadFile("KeyName")
-if err != nil {
-	log.Println("DumpResponse：", string(req.DumpResponse(true)))
-}
-```
-
-[回到目录](#table-of-contents)
-
-
-<a name="删除文件"></a>
-### 删除文件
-
-- demo程序
-
-```go
-config, err := ufsdk.LoadConfig("config.json")
-if err != nil {
-	panic(err.Error())
-}
-req, err := ufsdk.NewFileRequest(config, nil)
-if err != nil {
-	panic(err.Error())
-}
-err = req.DeleteFile("KeyName")
-if err != nil {
-	log.Println("DumpResponse：", string(req.DumpResponse(true)))
-}
-```
-
-[回到目录](#table-of-contents)
-
-
-<a name="文件解冻"></a>
-### 文件解冻
-
-- demo 程序
-
-```go
-config, err := ufsdk.LoadConfig("config.json")
-if err != nil {
-	panic(err.Error())
-}
-req, err := ufsdk.NewFileRequest(config, nil)
-if err != nil {
-	panic(err.Error())
-}
-err = req.Restore("KeyName")
-if err != nil {
-	log.Println("DumpResponse：", string(req.DumpResponse(true)))
-}
-```
-
-[回到目录](#table-of-contents)
-
-
-<a name="文件存储类型转换"></a>
-### 文件存储类型转换
-
-- demo 程序
-
-```go
-config, err := ufsdk.LoadConfig("config.json")
-if err != nil {
-	panic(err.Error())
-}
-req, err := ufsdk.NewFileRequest(config, nil)
-if err != nil {
-	panic(err.Error())
-}
-err = req.ClassSwitch("KeyName", "StorageClass")
-if err != nil {
-	log.Println("DumpResponse：", string(req.DumpResponse(true)))
-}
-```
-
-[回到目录](#table-of-contents)
-
-
-<a name="比较本地文件和远程文件etag"></a>
-### 比较本地文件和远程文件etag
-
-- demo程序
-
-```go
-config, err := ufsdk.LoadConfig("config.json")
-if err != nil {
-	panic(err.Error())
-}
-req, err := ufsdk.NewFileRequest(config, nil)
-if err != nil {
-	panic(err.Error())
-}
-err = req.CompareFileEtag("KeyName", "FilePath")
-if err != nil {
-	log.Println("DumpResponse：", string(req.DumpResponse(true)))
-}
-```
-
-[回到目录](#table-of-contents)
-
-
-<a name="文件拷贝"></a>
-### 文件拷贝
-
-- demo程序
-
-```go
-config, err := ufsdk.LoadConfig("config.json")
-if err != nil {
-	panic(err.Error())
-}
-req, err := ufsdk.NewFileRequest(config, nil)
-if err != nil {
-	panic(err.Error())
-}
-err = req.Copy("DstkeyName", "SrcBucketName", "SrcKeyName")
-if err != nil {
-	log.Println("DumpResponse：", string(req.DumpResponse(true)))
-}
-```
-
-[回到目录](#table-of-contents)
-
-
-<a name="文件重命名"></a>
-### 文件重命名
-
-- demo程序
-
-```go
-config, err := ufsdk.LoadConfig("config.json")
-if err != nil {
-	panic(err.Error())
-}
-req, err := ufsdk.NewFileRequest(config, nil)
-if err != nil {
-	panic(err.Error())
-}
-force := true // 为true则强制重命名
-err = req.Rename("KeyName", "KeyName", force)
-if err != nil {
-	log.Println("DumpResponse：", string(req.DumpResponse(true)))
-}
-```
-
-[回到目录](#table-of-contents)
-
-
-<a name="前缀列表查询"></a>
-### 前缀列表查询
-
-- demo 程序
-
-```go
-config, err := ufsdk.LoadConfig("config.json")
-if err != nil {
-	panic(err.Error())
-}
-req, err := ufsdk.NewFileRequest(config, nil)
-if err != nil {
-	panic(err.Error())
-}
-list, err := req.PrefixFileList("Prefix", "Marker", "Limit")
-if err != nil {
-	log.Println("DumpResponse：", string(req.DumpResponse(true)))
-}
-```
-
-[回到目录](#table-of-contents)
-
-
-<a name="获取目录文件列表"></a>
-### 获取目录文件列表
-
-- demo 程序
-
-```go
-config, err := ufsdk.LoadConfig("config.json")
-if err != nil {
-	panic(err.Error())
-}
-req, err := ufsdk.NewFileRequest(config, nil)
-if err != nil {
-	panic(err.Error())
-}
-list, err := req.ListObjects("Prefix", "Marker", "Delimiter", "MaxKeys")
-if err != nil {
-	log.Println("DumpResponse：", string(req.DumpResponse(true)))
-}
-```
-
-[回到目录](#table-of-contents)
-
-# 文档说明
-
-本 SDK 使用 [godoc](https://blog.golang.org/godoc-documenting-go-code) 约定的方法对每个 export 出来的接口进行注释。 你可以直接访问生成好的[在线文档](https://godoc.org/github.com/ufilesdk-dev/ufile-gosdk)。
-
-
 
 # 联系我们
->>>>>>> 8873aed4
 
 > - UCloud US3 [官方网站](https://www.ucloud.cn/site/product/ufile.html)
 > - UCloud US3 [官方文档中心](https://docs.ucloud.cn/ufile/README)
