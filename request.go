--- conflicted
+++ resolved
@@ -5,11 +5,12 @@
 	"context"
 	"errors"
 	"fmt"
-	"github.com/ufilesdk-dev/ufile-gosdk/utils"
 	"io/ioutil"
 	"net/http"
 	"net/url"
 	"strings"
+
+	"github.com/ufilesdk-dev/ufile-gosdk/utils"
 )
 
 //UFileRequest SDK 主要的 request 模块。本 SDK 遵从以下原则：
@@ -29,10 +30,7 @@
 	Client        *http.Client
 	Context       context.Context
 	baseURL       *url.URL
-<<<<<<< HEAD
 	Crypto        *utils.Crypto
-=======
->>>>>>> 8873aed4
 	RequestHeader http.Header
 
 	LastResponseStatus int
